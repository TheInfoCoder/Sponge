/*
 * This file is part of Sponge, licensed under the MIT License (MIT).
 *
 * Copyright (c) SpongePowered.org <http://www.spongepowered.org>
 * Copyright (c) contributors
 *
 * Permission is hereby granted, free of charge, to any person obtaining a copy
 * of this software and associated documentation files (the "Software"), to deal
 * in the Software without restriction, including without limitation the rights
 * to use, copy, modify, merge, publish, distribute, sublicense, and/or sell
 * copies of the Software, and to permit persons to whom the Software is
 * furnished to do so, subject to the following conditions:
 *
 * The above copyright notice and this permission notice shall be included in
 * all copies or substantial portions of the Software.
 *
 * THE SOFTWARE IS PROVIDED "AS IS", WITHOUT WARRANTY OF ANY KIND, EXPRESS OR
 * IMPLIED, INCLUDING BUT NOT LIMITED TO THE WARRANTIES OF MERCHANTABILITY,
 * FITNESS FOR A PARTICULAR PURPOSE AND NONINFRINGEMENT. IN NO EVENT SHALL THE
 * AUTHORS OR COPYRIGHT HOLDERS BE LIABLE FOR ANY CLAIM, DAMAGES OR OTHER
 * LIABILITY, WHETHER IN AN ACTION OF CONTRACT, TORT OR OTHERWISE, ARISING FROM,
 * OUT OF OR IN CONNECTION WITH THE SOFTWARE OR THE USE OR OTHER DEALINGS IN
 * THE SOFTWARE.
 */

package org.spongepowered.mod.registry;

import com.google.common.base.Function;
import com.google.common.base.Optional;
import com.google.common.base.Preconditions;
import com.google.common.collect.ImmutableBiMap;
import com.google.common.collect.ImmutableList;
import com.google.common.collect.ImmutableMap;
import com.google.common.collect.Maps;
import net.minecraft.entity.Entity;
import net.minecraft.entity.EntityList;
import net.minecraft.entity.boss.EntityDragonPart;
import net.minecraft.entity.effect.EntityLightningBolt;
import net.minecraft.entity.effect.EntityWeatherEffect;
import net.minecraft.entity.item.EntityPainting.EnumArt;
import net.minecraft.entity.player.EntityPlayerMP;
import net.minecraft.entity.projectile.EntityEgg;
import net.minecraft.entity.projectile.EntityFishHook;
import net.minecraft.init.Blocks;
import net.minecraft.item.EnumDyeColor;
import net.minecraft.potion.Potion;
import net.minecraft.tileentity.TileEntityBanner.EnumBannerPattern;
import net.minecraft.util.EnumChatFormatting;
import net.minecraft.util.EnumFacing;
import net.minecraft.util.EnumParticleTypes;
import net.minecraft.util.ResourceLocation;
import net.minecraft.world.WorldProvider;
import net.minecraft.world.WorldProviderEnd;
import net.minecraft.world.WorldProviderHell;
import net.minecraft.world.WorldProviderSurface;
import net.minecraft.world.biome.BiomeGenBase;
import net.minecraftforge.fml.common.registry.GameData;
import org.spongepowered.api.GameDictionary;
import org.spongepowered.api.GameProfile;
import org.spongepowered.api.GameRegistry;
import org.spongepowered.api.block.BlockType;
import org.spongepowered.api.block.BlockTypes;
import org.spongepowered.api.block.meta.BannerPatternShape;
import org.spongepowered.api.block.meta.BannerPatternShapes;
import org.spongepowered.api.block.meta.NotePitch;
import org.spongepowered.api.block.meta.NotePitches;
import org.spongepowered.api.block.meta.SkullType;
import org.spongepowered.api.block.meta.SkullTypes;
import org.spongepowered.api.effect.particle.ParticleEffectBuilder;
import org.spongepowered.api.effect.particle.ParticleType;
import org.spongepowered.api.effect.particle.ParticleTypes;
import org.spongepowered.api.effect.sound.SoundType;
import org.spongepowered.api.effect.sound.SoundTypes;
import org.spongepowered.api.entity.EntityType;
import org.spongepowered.api.entity.EntityTypes;
import org.spongepowered.api.entity.hanging.art.Art;
import org.spongepowered.api.entity.hanging.art.Arts;
import org.spongepowered.api.entity.living.animal.DyeColor;
import org.spongepowered.api.entity.living.animal.DyeColors;
import org.spongepowered.api.entity.living.animal.HorseColor;
import org.spongepowered.api.entity.living.animal.HorseColors;
import org.spongepowered.api.entity.living.animal.HorseStyle;
import org.spongepowered.api.entity.living.animal.HorseStyles;
import org.spongepowered.api.entity.living.animal.HorseVariant;
import org.spongepowered.api.entity.living.animal.HorseVariants;
import org.spongepowered.api.entity.living.animal.OcelotType;
import org.spongepowered.api.entity.living.animal.OcelotTypes;
import org.spongepowered.api.entity.living.animal.RabbitType;
import org.spongepowered.api.entity.living.animal.RabbitTypes;
import org.spongepowered.api.entity.living.monster.SkeletonType;
import org.spongepowered.api.entity.living.monster.SkeletonTypes;
import org.spongepowered.api.entity.living.villager.Career;
import org.spongepowered.api.entity.living.villager.Careers;
import org.spongepowered.api.entity.living.villager.Profession;
import org.spongepowered.api.entity.living.villager.Professions;
import org.spongepowered.api.entity.player.gamemode.GameMode;
import org.spongepowered.api.entity.player.gamemode.GameModes;
import org.spongepowered.api.item.Enchantment;
import org.spongepowered.api.item.Enchantments;
import org.spongepowered.api.item.ItemType;
import org.spongepowered.api.item.ItemTypes;
import org.spongepowered.api.item.inventory.ItemStackBuilder;
import org.spongepowered.api.item.merchant.TradeOfferBuilder;
import org.spongepowered.api.item.recipe.RecipeRegistry;
import org.spongepowered.api.potion.PotionEffectBuilder;
import org.spongepowered.api.potion.PotionEffectType;
import org.spongepowered.api.potion.PotionEffectTypes;
import org.spongepowered.api.status.Favicon;
import org.spongepowered.api.text.Texts;
import org.spongepowered.api.text.chat.ChatType;
import org.spongepowered.api.text.chat.ChatTypes;
import org.spongepowered.api.text.format.TextColor;
import org.spongepowered.api.text.format.TextColors;
import org.spongepowered.api.text.format.TextStyle;
import org.spongepowered.api.text.format.TextStyles;
import org.spongepowered.api.text.selector.ArgumentType;
import org.spongepowered.api.text.selector.SelectorType;
import org.spongepowered.api.text.translation.Translation;
import org.spongepowered.api.text.translation.locale.Locales;
import org.spongepowered.api.util.Direction;
import org.spongepowered.api.util.annotation.NonnullByDefault;
import org.spongepowered.api.util.rotation.Rotation;
import org.spongepowered.api.util.rotation.Rotations;
import org.spongepowered.api.world.Dimension;
import org.spongepowered.api.world.DimensionType;
import org.spongepowered.api.world.DimensionTypes;
import org.spongepowered.api.world.biome.BiomeType;
import org.spongepowered.api.world.biome.BiomeTypes;
import org.spongepowered.api.world.difficulty.Difficulty;
import org.spongepowered.api.world.gamerule.DefaultGameRules;
import org.spongepowered.api.world.weather.Weather;
import org.spongepowered.api.world.weather.Weathers;
import org.spongepowered.mod.block.meta.SpongeNotePitch;
import org.spongepowered.mod.block.meta.SpongeSkullType;
import org.spongepowered.mod.configuration.SpongeConfig;
import org.spongepowered.mod.effect.particle.SpongeParticleEffectBuilder;
import org.spongepowered.mod.effect.particle.SpongeParticleType;
import org.spongepowered.mod.effect.sound.SpongeSound;
import org.spongepowered.mod.entity.SpongeCareer;
import org.spongepowered.mod.entity.SpongeEntityConstants;
import org.spongepowered.mod.entity.SpongeEntityMeta;
import org.spongepowered.mod.entity.SpongeEntityType;
import org.spongepowered.mod.entity.SpongeProfession;
import org.spongepowered.mod.entity.player.gamemode.SpongeGameMode;
import org.spongepowered.mod.item.SpongeItemStackBuilder;
import org.spongepowered.mod.item.merchant.SpongeTradeOfferBuilder;
import org.spongepowered.mod.potion.SpongePotionBuilder;
import org.spongepowered.mod.rotation.SpongeRotation;
import org.spongepowered.mod.status.SpongeFavicon;
import org.spongepowered.mod.text.SpongeTextFactory;
import org.spongepowered.mod.text.chat.SpongeChatType;
import org.spongepowered.mod.text.format.SpongeTextColor;
import org.spongepowered.mod.text.format.SpongeTextStyle;
import org.spongepowered.mod.text.translation.SpongeTranslation;
import org.spongepowered.mod.weather.SpongeWeather;
import org.spongepowered.mod.world.SpongeDimensionType;

import java.awt.Color;
import java.awt.image.BufferedImage;
import java.io.File;
import java.io.IOException;
import java.io.InputStream;
import java.lang.reflect.Field;
import java.net.URL;
import java.util.ArrayList;
import java.util.Arrays;
import java.util.Collection;
<<<<<<< HEAD
import java.util.Collections;
=======
>>>>>>> c5225b97
import java.util.Iterator;
import java.util.List;
import java.util.Locale;
import java.util.Map;
import java.util.UUID;

@SuppressWarnings("unchecked")
@NonnullByDefault
public class SpongeGameRegistry implements GameRegistry {

    private final Map<String, BiomeType> biomeTypeMappings = Maps.newHashMap();
    public static final Map<String, TextColor> textColorMappings = Maps.newHashMap();
    public static final Map<EnumChatFormatting, SpongeTextColor> enumChatColor = Maps.newEnumMap(EnumChatFormatting.class);
    public static final Map<Class<? extends WorldProvider>, SpongeConfig> dimensionConfigs = Maps.newHashMap();
    public static final ImmutableMap<String, TextStyle> textStyleMappings = new ImmutableMap.Builder<String, TextStyle>()
            .put("BOLD", SpongeTextStyle.of(EnumChatFormatting.BOLD))
            .put("ITALIC", SpongeTextStyle.of(EnumChatFormatting.ITALIC))
            .put("UNDERLINE", SpongeTextStyle.of(EnumChatFormatting.UNDERLINE))
            .put("STRIKETHROUGH", SpongeTextStyle.of(EnumChatFormatting.STRIKETHROUGH))
            .put("OBFUSCATED", SpongeTextStyle.of(EnumChatFormatting.OBFUSCATED))
            .put("RESET", SpongeTextStyle.of(EnumChatFormatting.RESET))
            .build();
    private static final ImmutableMap<String, ChatType> chatTypeMappings = new ImmutableMap.Builder<String, ChatType>()
            .put("CHAT", new SpongeChatType((byte) 0))
            .put("SYSTEM", new SpongeChatType((byte) 1))
            .put("ACTION_BAR", new SpongeChatType((byte) 2))
            .build();
    private static final ImmutableMap<String, Locale> localeCodeMappings = ImmutableMap.<String, Locale>builder()
            .put("af_ZA", new Locale("af", "ZA"))
            .put("ar_SA", new Locale("ar", "SA"))
            .put("ast_ES", new Locale("ast", "ES"))
            .put("az_AZ", new Locale("az", "AZ"))
            .put("bg_BG", new Locale("bg", "BG"))
            .put("ca_ES", new Locale("ca", "ES"))
            .put("cs_CZ", new Locale("cs", "CZ"))
            .put("cy_GB", new Locale("cy", "GB"))
            .put("da_DK", new Locale("da", "DK"))
            .put("de_DE", new Locale("de", "DE"))
            .put("el_GR", new Locale("el", "GR"))
            .put("en_AU", new Locale("en", "AU"))
            .put("en_CA", new Locale("en", "CA"))
            .put("en_GB", new Locale("en", "GB"))
            .put("en_PT", new Locale("en", "PT"))
            .put("en_US", new Locale("en", "US"))
            .put("eo_UY", new Locale("eo", "UY"))
            .put("es_AR", new Locale("es", "AR"))
            .put("es_ES", new Locale("es", "ES"))
            .put("es_MX", new Locale("es", "MX"))
            .put("es_UY", new Locale("es", "UY"))
            .put("es_VE", new Locale("es", "VE"))
            .put("et_EE", new Locale("et", "EE"))
            .put("eu_ES", new Locale("eu", "ES"))
            .put("fa_IR", new Locale("fa", "IR"))
            .put("fi_FI", new Locale("fi", "FI"))
            .put("fil_PH", new Locale("fil", "PH"))
            .put("fr_CA", new Locale("fr", "CA"))
            .put("fr_FR", new Locale("fr", "FR"))
            .put("ga_IE", new Locale("ga", "IE"))
            .put("gl_ES", new Locale("gl", "ES"))
            .put("gv_IM", new Locale("gv", "IM"))
            .put("he_IL", new Locale("he", "IL"))
            .put("hi_IN", new Locale("hi", "IN"))
            .put("hr_HR", new Locale("hr", "HR"))
            .put("hu_HU", new Locale("hu", "HU"))
            .put("hy_AM", new Locale("hy", "AM"))
            .put("id_ID", new Locale("id", "ID"))
            .put("is_IS", new Locale("is", "IS"))
            .put("it_IT", new Locale("it", "IT"))
            .put("ja_JP", new Locale("ja", "JP"))
            .put("ka_GE", new Locale("ka", "GE"))
            .put("ko_KR", new Locale("ko", "KR"))
            .put("kw_GB", new Locale("kw", "GB"))
            .put("la_LA", new Locale("la", "LA"))
            .put("lb_LU", new Locale("lb", "LU"))
            .put("lt_LT", new Locale("lt", "LT"))
            .put("lv_LV", new Locale("lv", "LV"))
            .put("mi_NZ", new Locale("mi", "NZ"))
            .put("ms_MY", new Locale("ms", "MY"))
            .put("mt_MT", new Locale("mt", "MT"))
            .put("nds_DE", new Locale("nds", "DE"))
            .put("nl_NL", new Locale("nl", "NL"))
            .put("nn_NO", new Locale("nn", "NO"))
            .put("no_NO", new Locale("no", "NO"))
            .put("oc_FR", new Locale("oc", "FR"))
            .put("pl_PL", new Locale("pl", "PL"))
            .put("pt_BR", new Locale("pt", "BR"))
            .put("pt_PT", new Locale("pt", "PT"))
            .put("qya_AA", new Locale("qya", "AA"))
            .put("ro_RO", new Locale("ro", "RO"))
            .put("ru_RU", new Locale("ru", "RU"))
            .put("se_NO", new Locale("se", "NO"))
            .put("sk_SK", new Locale("sk", "SK"))
            .put("sl_SI", new Locale("sl", "SI"))
            .put("sr_SP", new Locale("sr", "SP"))
            .put("sv_SE", new Locale("sv", "SE"))
            .put("th_TH", new Locale("th", "TH"))
            .put("tlh_AA", new Locale("tlh", "AA"))
            .put("tr_TR", new Locale("tr", "TR"))
            .put("uk_UA", new Locale("uk", "UA"))
            .put("val_ES", new Locale("val", "ES"))
            .put("vi_VN", new Locale("vi", "VN"))
            .put("zh_CN", new Locale("zh", "CN"))
            .put("zh_TW", new Locale("zh", "TW"))
            .build();
    private static final ImmutableMap<String, Locale> localeMappings = ImmutableMap.<String, Locale>builder()
            .put("AFRIKAANS", localeCodeMappings.get("af_ZA"))
            .put("ARABIC", localeCodeMappings.get("ar_SA"))
            .put("ASTURIAN", localeCodeMappings.get("ast_ES"))
            .put("AZERBAIJANI", localeCodeMappings.get("az_AZ"))
            .put("BULGARIAN", localeCodeMappings.get("bg_BG"))
            .put("CATALAN", localeCodeMappings.get("ca_ES"))
            .put("CZECH", localeCodeMappings.get("cs_CZ"))
            .put("WELSH", localeCodeMappings.get("cy_GB"))
            .put("DANISH", localeCodeMappings.get("da_DK"))
            .put("GERMAN", localeCodeMappings.get("de_DE"))
            .put("GREEK", localeCodeMappings.get("el_GR"))
            .put("AUSTRALIAN_ENGLISH", localeCodeMappings.get("en_AU"))
            .put("CANADIAN_ENGLISH", localeCodeMappings.get("en_CA"))
            .put("BRITISH_ENGLISH", localeCodeMappings.get("en_GB"))
            .put("PIRATE_ENGLISH", localeCodeMappings.get("en_PT"))
            .put("ENGLISH", localeCodeMappings.get("en_US"))
            .put("ESPERANTO", localeCodeMappings.get("eo_UY"))
            .put("ARGENTINIAN_SPANISH", localeCodeMappings.get("es_AR"))
            .put("SPANISH", localeCodeMappings.get("es_ES"))
            .put("MEXICAN_SPANISH", localeCodeMappings.get("es_MX"))
            .put("URUGUAYAN_SPANISH", localeCodeMappings.get("es_UY"))
            .put("VENEZUELAN_SPANISH", localeCodeMappings.get("es_VE"))
            .put("ESTONIAN", localeCodeMappings.get("et_EE"))
            .put("BASQUE", localeCodeMappings.get("eu_ES"))
            .put("PERSIAN", localeCodeMappings.get("fa_IR"))
            .put("FINNISH", localeCodeMappings.get("fi_FI"))
            .put("FILIPINO", localeCodeMappings.get("fil_PH"))
            .put("CANADIAN_FRENCH", localeCodeMappings.get("fr_CA"))
            .put("FRENCH", localeCodeMappings.get("fr_FR"))
            .put("IRISH", localeCodeMappings.get("ga_IE"))
            .put("GALICIAN", localeCodeMappings.get("gl_ES"))
            .put("MANX", localeCodeMappings.get("gv_IM"))
            .put("HEBREW", localeCodeMappings.get("he_IL"))
            .put("HINDI", localeCodeMappings.get("hi_IN"))
            .put("CROATIAN", localeCodeMappings.get("hr_HR"))
            .put("HUNGARIAN", localeCodeMappings.get("hu_HU"))
            .put("ARMENIAN", localeCodeMappings.get("hy_AM"))
            .put("INDONESIAN", localeCodeMappings.get("id_ID"))
            .put("ICELANDIC", localeCodeMappings.get("is_IS"))
            .put("ITALIAN", localeCodeMappings.get("it_IT"))
            .put("JAPANESE", localeCodeMappings.get("ja_JP"))
            .put("GEORGIAN", localeCodeMappings.get("ka_GE"))
            .put("KOREAN", localeCodeMappings.get("ko_KR"))
            .put("CORNISH", localeCodeMappings.get("kw_GB"))
            .put("LATIN", localeCodeMappings.get("la_LA"))
            .put("LUXEMBOURGISH", localeCodeMappings.get("lb_LU"))
            .put("LITHUANIAN", localeCodeMappings.get("lt_LT"))
            .put("LATVIAN", localeCodeMappings.get("lv_LV"))
            .put("MAORI", localeCodeMappings.get("mi_NZ"))
            .put("MALAY", localeCodeMappings.get("ms_MY"))
            .put("MALTESE", localeCodeMappings.get("mt_MT"))
            .put("LOW_GERMAN", localeCodeMappings.get("nds_DE"))
            .put("DUTCH", localeCodeMappings.get("nl_NL"))
            .put("NORWEGIAN_NYNORSK", localeCodeMappings.get("nn_NO"))
            .put("NORWEGIAN", localeCodeMappings.get("no_NO"))
            .put("OCCITAN", localeCodeMappings.get("oc_FR"))
            .put("POLISH", localeCodeMappings.get("pl_PL"))
            .put("BRAZILIAN_PORTUGUESE", localeCodeMappings.get("pt_BR"))
            .put("PORTUGUESE", localeCodeMappings.get("pt_PT"))
            .put("QUENYA", localeCodeMappings.get("qya_AA"))
            .put("ROMANIAN", localeCodeMappings.get("ro_RO"))
            .put("RUSSIAN", localeCodeMappings.get("ru_RU"))
            .put("NORTHERN_SAMI", localeCodeMappings.get("se_NO"))
            .put("SLOVAK", localeCodeMappings.get("sk_SK"))
            .put("SLOVENE", localeCodeMappings.get("sl_SI"))
            .put("SERBIAN", localeCodeMappings.get("sr_SP"))
            .put("SWEDISH", localeCodeMappings.get("sv_SE"))
            .put("THAI", localeCodeMappings.get("th_TH"))
            .put("KLINGON", localeCodeMappings.get("tlh_AA"))
            .put("TURKISH", localeCodeMappings.get("tr_TR"))
            .put("UKRAINIAN", localeCodeMappings.get("uk_UA"))
            .put("VALENCIAN", localeCodeMappings.get("val_ES"))
            .put("VIETNAMESE", localeCodeMappings.get("vi_VN"))
            .put("SIMPLIFIED_CHINESE", localeCodeMappings.get("zh_CN"))
            .put("TRADITIONAL_CHINESE", localeCodeMappings.get("zh_TW"))
            .build();

    private static final ImmutableMap<String, Rotation> rotationMappings = new ImmutableMap.Builder<String, Rotation>()
            .put("TOP", new SpongeRotation(0))
            .put("TOP_RIGHT", new SpongeRotation(45))
            .put("RIGHT", new SpongeRotation(90))
            .put("BOTTOM_RIGHT", new SpongeRotation(135))
            .put("BOTTOM", new SpongeRotation(180))
            .put("BOTTOM_LEFT", new SpongeRotation(225))
            .put("LEFT", new SpongeRotation(270))
            .put("TOP_LEFT", new SpongeRotation(315))
            .build();
    public static final ImmutableBiMap<Direction, EnumFacing> directionMap = ImmutableBiMap.<Direction, EnumFacing>builder()
            .put(Direction.NORTH, EnumFacing.NORTH)
            .put(Direction.EAST, EnumFacing.EAST)
            .put(Direction.SOUTH, EnumFacing.SOUTH)
            .put(Direction.WEST, EnumFacing.WEST)
            .put(Direction.UP, EnumFacing.UP)
            .put(Direction.DOWN, EnumFacing.DOWN)
            .build();
    private static final ImmutableMap<String, GameMode> gameModeMappings = new ImmutableMap.Builder<String, GameMode>()
            .put("SURVIVAL", new SpongeGameMode())
            .put("CREATIVE", new SpongeGameMode())
            .put("ADVENTURE", new SpongeGameMode())
            .put("SPECTATOR", new SpongeGameMode())
            .build();
    private final Map<String, Art> artMappings = Maps.newHashMap();
    private final Map<String, EntityType> entityTypeMappings = Maps.newHashMap();
    public final Map<String, SpongeEntityType> entityIdToTypeMappings = Maps.newHashMap();
    public final Map<Class<? extends Entity>, SpongeEntityType> entityClassToTypeMappings = Maps.newHashMap();
    public final Map<String, Enchantment> enchantmentMappings = Maps.newHashMap();
    private final Map<String, Career> careerMappings = Maps.newHashMap();
    private final Map<String, Profession> professionMappings = Maps.newHashMap();
    private final Map<Integer, List<Career>> professionToCareerMappings = Maps.newHashMap();
    private final Map<String, DimensionType> dimensionTypeMappings = Maps.newHashMap();
    public final Map<Class<? extends Dimension>, DimensionType> dimensionClassMappings = Maps.newHashMap();
    private final Map<String, SpongeParticleType> particleMappings = Maps.newHashMap();
    private final Map<String, ParticleType> particleByName = Maps.newHashMap();
    private final List<BlockType> blockList = new ArrayList<BlockType>();
    private final List<ItemType> itemList = new ArrayList<ItemType>();
    private final List<PotionEffectType> potionList = new ArrayList<PotionEffectType>();
    private final List<BiomeType> biomeTypes = new ArrayList<BiomeType>();
    private final Map<String, SkullType> skullTypeMappings = Maps.newHashMap();
    private final Map<String, NotePitch> notePitchMappings = Maps.newHashMap();
    private final Map<String, BannerPatternShape> bannerPatternShapeMappings = Maps.newHashMap();
    private final Map<String, BannerPatternShape> idToBannerPatternShapeMappings = Maps.newHashMap();
    private final Map<String, DyeColor> dyeColorMappings = Maps.newHashMap();
    private final Map<String, SoundType> soundNames = Maps.newHashMap();

    @Override
    public Optional<BlockType> getBlock(String id) {
        return Optional.fromNullable((BlockType) GameData.getBlockRegistry().getObject(id));
    }

    @Override
    public Optional<ItemType> getItem(String id) {
        return Optional.fromNullable((ItemType) GameData.getItemRegistry().getObject(id));
    }

    public Optional<PotionEffectType> getPotion(String id) {
        return Optional.fromNullable((PotionEffectType) Potion.getPotionFromResourceLocation(id));
    }

    @Override
    public ItemStackBuilder getItemBuilder() {
        return new SpongeItemStackBuilder();
    }

    @Override
    public TradeOfferBuilder getTradeOfferBuilder() {
        return new SpongeTradeOfferBuilder();
    }

    @Override
    public List<PotionEffectType> getPotionEffects() {
        return ImmutableList.copyOf(this.potionList);
    }

    @Override
    public Optional<EntityType> getEntity(String id) {
        if (!id.contains(":")) {
            id = "minecraft:" + id;
        }
        return Optional.fromNullable((EntityType) this.entityIdToTypeMappings.get(id));
    }

    @Override
    public List<EntityType> getEntities() {
        return ImmutableList.copyOf(this.entityTypeMappings.values());
    }

    @Override
    public Optional<BiomeType> getBiome(String id) {
        for (BiomeGenBase biome : BiomeGenBase.getBiomeGenArray()) {
            if (biome != null && biome.biomeName.equalsIgnoreCase(id)) {
                return Optional.of((BiomeType) biome);
            }
        }
        return Optional.absent();
    }

    @Override
    public List<BiomeType> getBiomes() {
        return ImmutableList.copyOf(this.biomeTypes);
    }

    @Override
    public List<BlockType> getBlocks() {
        return ImmutableList.copyOf(this.blockList);
    }

    @Override
    public List<ItemType> getItems() {
        return ImmutableList.copyOf(this.itemList);
    }

    @Override
    public Optional<ParticleType> getParticleType(String name) {
        return Optional.fromNullable(this.particleByName.get(name));
    }

    @Override
    public List<ParticleType> getParticleTypes() {
        return ImmutableList.copyOf(this.particleByName.values());
    }

    @Override
    public ParticleEffectBuilder getParticleEffectBuilder(ParticleType particle) {
        Preconditions.checkNotNull(particle);

        if (particle instanceof SpongeParticleType.Colorable) {
            return new SpongeParticleEffectBuilder.BuilderColorable((SpongeParticleType.Colorable) particle);
        } else if (particle instanceof SpongeParticleType.Resizable) {
            return new SpongeParticleEffectBuilder.BuilderResizable((SpongeParticleType.Resizable) particle);
        } else if (particle instanceof SpongeParticleType.Note) {
            return new SpongeParticleEffectBuilder.BuilderNote((SpongeParticleType.Note) particle);
        } else if (particle instanceof SpongeParticleType.Material) {
            return new SpongeParticleEffectBuilder.BuilderMaterial((SpongeParticleType.Material) particle);
        } else {
            return new SpongeParticleEffectBuilder((SpongeParticleType) particle);
        }
    }

    @Override
    public Optional<SoundType> getSound(String name) {
        return Optional.fromNullable(this.soundNames.get(name));
    }

    @Override
    public List<SoundType> getSounds() {
        return ImmutableList.copyOf(this.soundNames.values());
    }

    @Override
    public List<String> getDefaultGameRules() {

        List<String> gameruleList = new ArrayList<String>();
        for (Field f : DefaultGameRules.class.getFields()) {
            try {
                gameruleList.add((String) f.get(null));
            } catch (Exception e) {
                //Ignoring error
            }
        }
        return gameruleList;
    }

    @Override
    public Optional<Art> getArt(String id) {
        return Optional.fromNullable(this.artMappings.get(id));
    }

    @SuppressWarnings("rawtypes")
    @Override
    public List<Art> getArts() {
        return (List) Arrays.asList(EnumArt.values());
    }

    @Override
    public Optional<DyeColor> getDye(String id) {
        return Optional.fromNullable(this.dyeColorMappings.get(id));
    }

    @Override
    public List<DyeColor> getDyes() {
        return ImmutableList.copyOf(this.dyeColorMappings.values());
    }

    @Override
    public Optional<HorseColor> getHorseColor(String id) {
        return Optional.fromNullable(SpongeEntityConstants.HORSE_COLORS.get(id));
    }

    @Override
    public List<HorseColor> getHorseColors() {
        return ImmutableList.copyOf(SpongeEntityConstants.HORSE_COLORS.values());
    }

    @Override
    public Optional<HorseStyle> getHorseStyle(String id) {
        return Optional.fromNullable(SpongeEntityConstants.HORSE_STYLES.get(id));
    }

    @Override
    public List<HorseStyle> getHorseStyles() {
        return ImmutableList.copyOf(SpongeEntityConstants.HORSE_STYLES.values());
    }

    @Override
    public Optional<HorseVariant> getHorseVariant(String id) {
        return Optional.fromNullable(SpongeEntityConstants.HORSE_VARIANTS.get(id));
    }

    @Override
    public List<HorseVariant> getHorseVariants() {
        return ImmutableList.copyOf(SpongeEntityConstants.HORSE_VARIANTS.values());
    }

    @Override
    public Optional<OcelotType> getOcelotType(String id) {
        return Optional.fromNullable(SpongeEntityConstants.OCELOT_TYPES.get(id));
    }

    @Override
    public List<OcelotType> getOcelotTypes() {
        return ImmutableList.copyOf(SpongeEntityConstants.OCELOT_TYPES.values());
    }

    @Override
    public Optional<RabbitType> getRabbitType(String id) {
        return Optional.fromNullable(SpongeEntityConstants.RABBIT_TYPES.get(id));
    }

    @Override
    public List<RabbitType> getRabbitTypes() {
        return ImmutableList.copyOf(SpongeEntityConstants.RABBIT_TYPES.values());
    }

    @Override
    public Optional<SkeletonType> getSkeletonType(String id) {
        return Optional.fromNullable(SpongeEntityConstants.SKELETON_TYPES.get(id));
    }

    @Override
    public List<SkeletonType> getSkeletonTypes() {
        return ImmutableList.copyOf(SpongeEntityConstants.SKELETON_TYPES.values());
    }

    @Override
    public Optional<Career> getCareer(String id) {
        return Optional.fromNullable(this.careerMappings.get(id));
    }

    @Override
    public List<Career> getCareers() {
        return ImmutableList.copyOf(this.careerMappings.values());
    }

    @Override
    public List<Career> getCareers(Profession profession) {
        return this.professionToCareerMappings.get(((SpongeEntityMeta) profession).type);
    }

    @Override
    public Optional<Profession> getProfession(String id) {
        return Optional.fromNullable(this.professionMappings.get(id));
    }

    @Override
    public List<Profession> getProfessions() {
        return ImmutableList.copyOf(this.professionMappings.values());
    }

    @Override
    public List<GameMode> getGameModes() {
        return ImmutableList.copyOf(gameModeMappings.values());
    }

    @Override
    public PotionEffectBuilder getPotionEffectBuilder() {
        return new SpongePotionBuilder();
    }

    @Override
    public Optional<Enchantment> getEnchantment(String id) {
        return Optional.fromNullable((Enchantment) net.minecraft.enchantment.Enchantment.getEnchantmentByLocation(id));
    }

    @Override
    public List<Enchantment> getEnchantments() {
        return ImmutableList.copyOf(this.enchantmentMappings.values());
    }

    @Override
    public Optional<DimensionType> getDimensionType(String name) {
        return Optional.fromNullable(this.dimensionTypeMappings.get(name));
    }

    @Override
    public List<DimensionType> getDimensionTypes() {
        return ImmutableList.copyOf(this.dimensionTypeMappings.values());
    }

    @Override
    public Optional<Rotation> getRotationFromDegree(int degrees) {
        for (Rotation rotation : rotationMappings.values()) {
            if (rotation.getAngle() == degrees) {
                return Optional.of(rotation);
            }
        }
        return Optional.absent();
    }

    @Override
    public List<Rotation> getRotations() {
        return ImmutableList.copyOf(rotationMappings.values());
    }

    @Override
    public GameProfile createGameProfile(UUID uuid, String name) {
        return (GameProfile) new com.mojang.authlib.GameProfile(uuid, name);
    }

    @Override
    public Favicon loadFavicon(String raw) throws IOException {
        return SpongeFavicon.load(raw);
    }

    @Override
    public Favicon loadFavicon(File file) throws IOException {
        return SpongeFavicon.load(file);
    }

    @Override
    public Favicon loadFavicon(URL url) throws IOException {
        return SpongeFavicon.load(url);
    }

    @Override
    public Favicon loadFavicon(InputStream in) throws IOException {
        return SpongeFavicon.load(in);
    }

    @Override
    public Favicon loadFavicon(BufferedImage image) throws IOException {
        return SpongeFavicon.load(image);
    }

    @Override
    public Optional<NotePitch> getNotePitch(String name) {
        return Optional.fromNullable(this.notePitchMappings.get(name));
    }

    @Override
    public List<NotePitch> getNotePitches() {
        return ImmutableList.copyOf(this.notePitchMappings.values());
    }

    @Override
    public Optional<SkullType> getSkullType(String name) {
        return Optional.fromNullable(this.skullTypeMappings.get(name));
    }

    @Override
    public List<SkullType> getSkullTypes() {
        return ImmutableList.copyOf(this.skullTypeMappings.values());
    }

    @Override
    public Optional<BannerPatternShape> getBannerPatternShape(String name) {
        return Optional.fromNullable(this.bannerPatternShapeMappings.get(name));
    }

    @Override
    public Optional<BannerPatternShape> getBannerPatternShapeById(String id) {
        return Optional.fromNullable(this.idToBannerPatternShapeMappings.get(id));
    }

    @Override
    public List<BannerPatternShape> getBannerPatternShapes() {
        return ImmutableList.copyOf(this.bannerPatternShapeMappings.values());
    }

    @Override
    public GameDictionary getGameDictionary() {
        return SpongeGameDictionary.instance;
    }

    @Override
    public RecipeRegistry getRecipeRegistry() {
        throw new UnsupportedOperationException(); // TODO
    }

    @Override
<<<<<<< HEAD
    public Optional<TextColor> getTextColor(String name) {
        return Optional.fromNullable(textColorMappings.get(name));
    }

    @Override
    public Collection<TextColor> getTextColors() {
        return Collections.unmodifiableCollection(textColorMappings.values());
    }

    @Override
    public Optional<TextStyle> getTextStyle(String name) {
        return Optional.fromNullable(textStyleMappings.get(name));
    }

    @Override
    public Collection<TextStyle> getTextStyles() {
        return Collections.unmodifiableCollection(textStyleMappings.values());
    }

    @Override
    public Optional<ChatType> getChatType(String name) {
        return Optional.fromNullable(chatTypeMappings.get(name));
    }

    @Override
    public Collection<ChatType> getChatTypes() {
        return Collections.unmodifiableCollection(chatTypeMappings.values());
    }

    @Override
    public Optional<SelectorType> getSelectorType(String name) {
        return null;
    }

    @Override
    public Collection<ArgumentType<?>> getArgumentTypes() {
        return null;
    }

    @Override
    public Optional<ArgumentType<?>> getArgumentType(String name) {
        return null;
    }

    @Override
    public Collection<SelectorType> getSelectorTypes() {
        return null;
    }

    @Override
    public Optional<Locale> getLocale(String name) {
        return Optional.fromNullable(localeMappings.get(name));
    }

    @Override
    public Optional<Locale> getLocaleById(String id) {
        return Optional.fromNullable(localeCodeMappings.get(id));
    }

    @Override
    public Collection<Locale> getLocales() {
        return Collections.unmodifiableCollection(localeCodeMappings.values());
    }

    @Override
    public Optional<Translation> getTranslationById(String id) {
        return Optional.<Translation>of(new SpongeTranslation(id));
=======
    public Collection<Difficulty> getDifficulties() {
        throw new UnsupportedOperationException(); // TODO
    }

    @Override
    public Optional<Difficulty> getDifficulty(String name) {
        throw new UnsupportedOperationException(); // TODO
>>>>>>> c5225b97
    }

    public void registerEnvironment(DimensionType env) {
        this.dimensionTypeMappings.put(env.getName(), env);
        this.dimensionClassMappings.put(env.getDimensionClass(), env);
    }

    private void setParticles() {
        this.addParticleType("EXPLOSION_NORMAL", new SpongeParticleType(EnumParticleTypes.EXPLOSION_NORMAL, true));
        this.addParticleType("EXPLOSION_LARGE", new SpongeParticleType.Resizable(EnumParticleTypes.EXPLOSION_LARGE, 1f));
        this.addParticleType("EXPLOSION_HUGE", new SpongeParticleType(EnumParticleTypes.EXPLOSION_HUGE, false));
        this.addParticleType("FIREWORKS_SPARK", new SpongeParticleType(EnumParticleTypes.FIREWORKS_SPARK, true));
        this.addParticleType("WATER_BUBBLE", new SpongeParticleType(EnumParticleTypes.WATER_BUBBLE, true));
        this.addParticleType("WATER_SPLASH", new SpongeParticleType(EnumParticleTypes.WATER_SPLASH, true));
        this.addParticleType("WATER_WAKE", new SpongeParticleType(EnumParticleTypes.WATER_WAKE, true));
        this.addParticleType("SUSPENDED", new SpongeParticleType(EnumParticleTypes.SUSPENDED, false));
        this.addParticleType("SUSPENDED_DEPTH", new SpongeParticleType(EnumParticleTypes.SUSPENDED_DEPTH, false));
        this.addParticleType("CRIT", new SpongeParticleType(EnumParticleTypes.CRIT, true));
        this.addParticleType("CRIT_MAGIC", new SpongeParticleType(EnumParticleTypes.CRIT_MAGIC, true));
        this.addParticleType("SMOKE_NORMAL", new SpongeParticleType(EnumParticleTypes.SMOKE_NORMAL, true));
        this.addParticleType("SMOKE_LARGE", new SpongeParticleType(EnumParticleTypes.SMOKE_LARGE, true));
        this.addParticleType("SPELL", new SpongeParticleType(EnumParticleTypes.SPELL, false));
        this.addParticleType("SPELL_INSTANT", new SpongeParticleType(EnumParticleTypes.SPELL_INSTANT, false));
        this.addParticleType("SPELL_MOB", new SpongeParticleType.Colorable(EnumParticleTypes.SPELL_MOB, Color.BLACK));
        this.addParticleType("SPELL_MOB_AMBIENT", new SpongeParticleType.Colorable(EnumParticleTypes.SPELL_MOB_AMBIENT, Color.BLACK));
        this.addParticleType("SPELL_WITCH", new SpongeParticleType(EnumParticleTypes.SPELL_WITCH, false));
        this.addParticleType("DRIP_WATER", new SpongeParticleType(EnumParticleTypes.DRIP_WATER, false));
        this.addParticleType("DRIP_LAVA", new SpongeParticleType(EnumParticleTypes.DRIP_LAVA, false));
        this.addParticleType("VILLAGER_ANGRY", new SpongeParticleType(EnumParticleTypes.VILLAGER_ANGRY, false));
        this.addParticleType("VILLAGER_HAPPY", new SpongeParticleType(EnumParticleTypes.VILLAGER_HAPPY, true));
        this.addParticleType("TOWN_AURA", new SpongeParticleType(EnumParticleTypes.TOWN_AURA, true));
        this.addParticleType("NOTE", new SpongeParticleType.Note(EnumParticleTypes.NOTE, 0f));
        this.addParticleType("PORTAL", new SpongeParticleType(EnumParticleTypes.PORTAL, true));
        this.addParticleType("ENCHANTMENT_TABLE", new SpongeParticleType(EnumParticleTypes.ENCHANTMENT_TABLE, true));
        this.addParticleType("FLAME", new SpongeParticleType(EnumParticleTypes.FLAME, true));
        this.addParticleType("LAVA", new SpongeParticleType(EnumParticleTypes.LAVA, false));
        this.addParticleType("FOOTSTEP", new SpongeParticleType(EnumParticleTypes.FOOTSTEP, false));
        this.addParticleType("CLOUD", new SpongeParticleType(EnumParticleTypes.CLOUD, true));
        this.addParticleType("REDSTONE", new SpongeParticleType.Colorable(EnumParticleTypes.REDSTONE, Color.RED));
        this.addParticleType("SNOWBALL", new SpongeParticleType(EnumParticleTypes.SNOWBALL, false));
        this.addParticleType("SNOW_SHOVEL", new SpongeParticleType(EnumParticleTypes.SNOW_SHOVEL, true));
        this.addParticleType("SLIME", new SpongeParticleType(EnumParticleTypes.SLIME, false));
        this.addParticleType("HEART", new SpongeParticleType(EnumParticleTypes.HEART, false));
        this.addParticleType("BARRIER", new SpongeParticleType(EnumParticleTypes.BARRIER, false));
        this.addParticleType("ITEM_CRACK",
                new SpongeParticleType.Material(EnumParticleTypes.ITEM_CRACK, new net.minecraft.item.ItemStack(Blocks.air), true));
        this.addParticleType("BLOCK_CRACK",
                new SpongeParticleType.Material(EnumParticleTypes.BLOCK_CRACK, new net.minecraft.item.ItemStack(Blocks.air), true));
        this.addParticleType("BLOCK_DUST",
                new SpongeParticleType.Material(EnumParticleTypes.BLOCK_DUST, new net.minecraft.item.ItemStack(Blocks.air), true));
        this.addParticleType("WATER_DROP", new SpongeParticleType(EnumParticleTypes.WATER_DROP, false));
        // Is this particle available to be spawned? It's not registered on the client though
        this.addParticleType("ITEM_TAKE", new SpongeParticleType(EnumParticleTypes.ITEM_TAKE, false));
        this.addParticleType("MOB_APPEARANCE", new SpongeParticleType(EnumParticleTypes.MOB_APPEARANCE, false));

        RegistryHelper.mapFields(ParticleTypes.class, this.particleMappings);
    }

    private void addParticleType(String mapping, SpongeParticleType particle) {
        this.particleMappings.put(mapping, particle);
        this.particleByName.put(particle.getName(), particle);
    }

    private void setBlockTypes() {
        Iterator<ResourceLocation> iter = GameData.getBlockRegistry().getKeys().iterator();
        while (iter.hasNext()) {
            this.blockList.add(getBlock(iter.next().toString()).get());
        }

        RegistryHelper.mapFields(BlockTypes.class, new Function<String, BlockType>() {

            @Override
            public BlockType apply(String fieldName) {
                return getBlock(fieldName.toLowerCase()).get();
            }
        });
    }

    private void setItemTypes() {
        Iterator<ResourceLocation> iter = GameData.getItemRegistry().getKeys().iterator();
        while (iter.hasNext()) {
            this.itemList.add(getItem(iter.next().toString()).get());
        }

        RegistryHelper.mapFields(ItemTypes.class, new Function<String, ItemType>() {

            @Override
            public ItemType apply(String fieldName) {
                return getItem(fieldName.toLowerCase()).get();
            }
        });
    }

    private void setEnchantments() {
        this.enchantmentMappings.put("PROTECTION", (Enchantment) net.minecraft.enchantment.Enchantment.protection);
        this.enchantmentMappings.put("FIRE_PROTECTION", (Enchantment) net.minecraft.enchantment.Enchantment.fireProtection);
        this.enchantmentMappings.put("FEATHER_FALLING", (Enchantment) net.minecraft.enchantment.Enchantment.featherFalling);
        this.enchantmentMappings.put("BLAST_PROTECTION", (Enchantment) net.minecraft.enchantment.Enchantment.blastProtection);
        this.enchantmentMappings.put("PROJECTILE_PROTECTION", (Enchantment) net.minecraft.enchantment.Enchantment.projectileProtection);
        this.enchantmentMappings.put("RESPIRATION", (Enchantment) net.minecraft.enchantment.Enchantment.respiration);
        this.enchantmentMappings.put("AQUA_AFFINITY", (Enchantment) net.minecraft.enchantment.Enchantment.aquaAffinity);
        this.enchantmentMappings.put("THORNS", (Enchantment) net.minecraft.enchantment.Enchantment.thorns);
        this.enchantmentMappings.put("DEPTH_STRIDER", (Enchantment) net.minecraft.enchantment.Enchantment.depthStrider);
        this.enchantmentMappings.put("SHARPNESS", (Enchantment) net.minecraft.enchantment.Enchantment.sharpness);
        this.enchantmentMappings.put("SMITE", (Enchantment) net.minecraft.enchantment.Enchantment.smite);
        this.enchantmentMappings.put("BANE_OF_ARTHROPODS", (Enchantment) net.minecraft.enchantment.Enchantment.baneOfArthropods);
        this.enchantmentMappings.put("KNOCKBACK", (Enchantment) net.minecraft.enchantment.Enchantment.knockback);
        this.enchantmentMappings.put("FIRE_ASPECT", (Enchantment) net.minecraft.enchantment.Enchantment.fireAspect);
        this.enchantmentMappings.put("LOOTING", (Enchantment) net.minecraft.enchantment.Enchantment.looting);
        this.enchantmentMappings.put("EFFICIENCY", (Enchantment) net.minecraft.enchantment.Enchantment.efficiency);
        this.enchantmentMappings.put("SILK_TOUCH", (Enchantment) net.minecraft.enchantment.Enchantment.silkTouch);
        this.enchantmentMappings.put("UNBREAKING", (Enchantment) net.minecraft.enchantment.Enchantment.unbreaking);
        this.enchantmentMappings.put("FORTUNE", (Enchantment) net.minecraft.enchantment.Enchantment.fortune);
        this.enchantmentMappings.put("POWER", (Enchantment) net.minecraft.enchantment.Enchantment.power);
        this.enchantmentMappings.put("PUNCH", (Enchantment) net.minecraft.enchantment.Enchantment.punch);
        this.enchantmentMappings.put("FLAME", (Enchantment) net.minecraft.enchantment.Enchantment.flame);
        this.enchantmentMappings.put("INFINITY", (Enchantment) net.minecraft.enchantment.Enchantment.infinity);
        this.enchantmentMappings.put("LUCK_OF_THE_SEA", (Enchantment) net.minecraft.enchantment.Enchantment.luckOfTheSea);
        this.enchantmentMappings.put("LURE", (Enchantment) net.minecraft.enchantment.Enchantment.lure);

        RegistryHelper.mapFields(Enchantments.class, this.enchantmentMappings);
    }

    // Note: This is probably fairly slow, but only needs to be run rarely.
    private void setPotionTypes() {
        for (Potion potion : Potion.potionTypes) {
            if (potion != null) {
                PotionEffectType potionEffectType = (PotionEffectType) potion;
                this.potionList.add(potionEffectType);
            }
        }
        RegistryHelper.mapFields(PotionEffectTypes.class, new Function<String, PotionEffectType>() {

            @Override
            public PotionEffectType apply(String fieldName) {
                return getPotion(fieldName.toLowerCase()).get();
            }
        });
    }

    private void setArts() {
        RegistryHelper.mapFields(Arts.class, new Function<String, Art>() {

            @Override
            public Art apply(String fieldName) {
                Art art = (Art) (Object) EnumArt.valueOf(fieldName);
                SpongeGameRegistry.this.artMappings.put(art.getName(), art);
                return art;
            }
        });
    }

    private SpongeEntityType newEntityTypeFromName(String spongeName, String mcName) {
        return new SpongeEntityType((Integer) EntityList.stringToIDMapping.get(mcName), spongeName,
                (Class<? extends Entity>) EntityList.stringToClassMapping.get(mcName));
    }

    private SpongeEntityType newEntityTypeFromName(String name) {
        return newEntityTypeFromName(name, name);
    }

    private void setEntityTypes() {
        // internal mapping of our EntityTypes to actual MC names
        this.entityTypeMappings.put("DROPPED_ITEM", newEntityTypeFromName("Item"));
        this.entityTypeMappings.put("EXPERIENCE_ORB", newEntityTypeFromName("XPOrb"));
        this.entityTypeMappings.put("LEASH_HITCH", newEntityTypeFromName("LeashKnot"));
        this.entityTypeMappings.put("PAINTING", newEntityTypeFromName("Painting"));
        this.entityTypeMappings.put("ARROW", newEntityTypeFromName("Arrow"));
        this.entityTypeMappings.put("SNOWBALL", newEntityTypeFromName("Snowball"));
        this.entityTypeMappings.put("FIREBALL", newEntityTypeFromName("LargeFireball", "Fireball"));
        this.entityTypeMappings.put("SMALL_FIREBALL", newEntityTypeFromName("SmallFireball"));
        this.entityTypeMappings.put("ENDER_PEARL", newEntityTypeFromName("ThrownEnderpearl"));
        this.entityTypeMappings.put("EYE_OF_ENDER", newEntityTypeFromName("EyeOfEnderSignal"));
        this.entityTypeMappings.put("SPLASH_POTION", newEntityTypeFromName("ThrownPotion"));
        this.entityTypeMappings.put("THROWN_EXP_BOTTLE", newEntityTypeFromName("ThrownExpBottle"));
        this.entityTypeMappings.put("ITEM_FRAME", newEntityTypeFromName("ItemFrame"));
        this.entityTypeMappings.put("WITHER_SKULL", newEntityTypeFromName("WitherSkull"));
        this.entityTypeMappings.put("PRIMED_TNT", newEntityTypeFromName("PrimedTnt"));
        this.entityTypeMappings.put("FALLING_BLOCK", newEntityTypeFromName("FallingSand"));
        this.entityTypeMappings.put("FIREWORK", newEntityTypeFromName("FireworksRocketEntity"));
        this.entityTypeMappings.put("ARMOR_STAND", newEntityTypeFromName("ArmorStand"));
        this.entityTypeMappings.put("BOAT", newEntityTypeFromName("Boat"));
        this.entityTypeMappings.put("RIDEABLE_MINECART", newEntityTypeFromName("MinecartRideable"));
        this.entityTypeMappings.put("CHESTED_MINECART", newEntityTypeFromName("MinecartChest"));
        this.entityTypeMappings.put("FURNACE_MINECART", newEntityTypeFromName("MinecartFurnace"));
        this.entityTypeMappings.put("TNT_MINECART", newEntityTypeFromName("MinecartTnt", "MinecartTNT"));
        this.entityTypeMappings.put("HOPPER_MINECART", newEntityTypeFromName("MinecartHopper"));
        this.entityTypeMappings.put("MOB_SPAWNER_MINECART", newEntityTypeFromName("MinecartSpawner"));
        this.entityTypeMappings.put("COMMANDBLOCK_MINECART", newEntityTypeFromName("MinecartCommandBlock"));
        this.entityTypeMappings.put("CREEPER", newEntityTypeFromName("Creeper"));
        this.entityTypeMappings.put("SKELETON", newEntityTypeFromName("Skeleton"));
        this.entityTypeMappings.put("SPIDER", newEntityTypeFromName("Spider"));
        this.entityTypeMappings.put("GIANT", newEntityTypeFromName("Giant"));
        this.entityTypeMappings.put("ZOMBIE", newEntityTypeFromName("Zombie"));
        this.entityTypeMappings.put("SLIME", newEntityTypeFromName("Slime"));
        this.entityTypeMappings.put("GHAST", newEntityTypeFromName("Ghast"));
        this.entityTypeMappings.put("PIG_ZOMBIE", newEntityTypeFromName("PigZombie"));
        this.entityTypeMappings.put("ENDERMAN", newEntityTypeFromName("Enderman"));
        this.entityTypeMappings.put("CAVE_SPIDER", newEntityTypeFromName("CaveSpider"));
        this.entityTypeMappings.put("SILVERFISH", newEntityTypeFromName("Silverfish"));
        this.entityTypeMappings.put("BLAZE", newEntityTypeFromName("Blaze"));
        this.entityTypeMappings.put("MAGMA_CUBE", newEntityTypeFromName("LavaSlime"));
        this.entityTypeMappings.put("ENDER_DRAGON", newEntityTypeFromName("EnderDragon"));
        this.entityTypeMappings.put("WITHER", newEntityTypeFromName("WitherBoss"));
        this.entityTypeMappings.put("BAT", newEntityTypeFromName("Bat"));
        this.entityTypeMappings.put("WITCH", newEntityTypeFromName("Witch"));
        this.entityTypeMappings.put("ENDERMITE", newEntityTypeFromName("Endermite"));
        this.entityTypeMappings.put("GUARDIAN", newEntityTypeFromName("Guardian"));
        this.entityTypeMappings.put("PIG", newEntityTypeFromName("Pig"));
        this.entityTypeMappings.put("SHEEP", newEntityTypeFromName("Sheep"));
        this.entityTypeMappings.put("COW", newEntityTypeFromName("Cow"));
        this.entityTypeMappings.put("CHICKEN", newEntityTypeFromName("Chicken"));
        this.entityTypeMappings.put("SQUID", newEntityTypeFromName("Squid"));
        this.entityTypeMappings.put("WOLF", newEntityTypeFromName("Wolf"));
        this.entityTypeMappings.put("MUSHROOM_COW", newEntityTypeFromName("MushroomCow"));
        this.entityTypeMappings.put("SNOWMAN", newEntityTypeFromName("SnowMan"));
        this.entityTypeMappings.put("OCELOT", newEntityTypeFromName("Ozelot"));
        this.entityTypeMappings.put("IRON_GOLEM", newEntityTypeFromName("VillagerGolem"));
        this.entityTypeMappings.put("HORSE", newEntityTypeFromName("EntityHorse"));
        this.entityTypeMappings.put("RABBIT", newEntityTypeFromName("Rabbit"));
        this.entityTypeMappings.put("VILLAGER", newEntityTypeFromName("Villager"));
        this.entityTypeMappings.put("ENDER_CRYSTAL", newEntityTypeFromName("EnderCrystal"));
        this.entityTypeMappings.put("EGG", new SpongeEntityType(-1, "Egg", EntityEgg.class));
        this.entityTypeMappings.put("FISHING_HOOK", new SpongeEntityType(-2, "FishingHook", EntityFishHook.class));
        this.entityTypeMappings.put("LIGHTNING", new SpongeEntityType(-3, "Lightning", EntityLightningBolt.class));
        this.entityTypeMappings.put("WEATHER", new SpongeEntityType(-4, "Weather", EntityWeatherEffect.class));
        this.entityTypeMappings.put("PLAYER", new SpongeEntityType(-5, "Player", EntityPlayerMP.class));
        this.entityTypeMappings.put("COMPLEX_PART", new SpongeEntityType(-6, "ComplexPart", EntityDragonPart.class));

        RegistryHelper.mapFields(EntityTypes.class, new Function<String, EntityType>() {

            @Override
            public EntityType apply(String fieldName) {
                if (fieldName.equals("UNKNOWN")) {
                    // TODO Something for Unknown?
                    return null;
                }
                EntityType entityType = SpongeGameRegistry.this.entityTypeMappings.get(fieldName);
                SpongeGameRegistry.this.entityClassToTypeMappings.put(((SpongeEntityType) entityType).entityClass, (SpongeEntityType) entityType);
                SpongeGameRegistry.this.entityIdToTypeMappings.put(((SpongeEntityType) entityType).getId(), ((SpongeEntityType) entityType));
                return entityType;
            }
        });

        RegistryHelper.mapFields(SkeletonTypes.class, SpongeEntityConstants.SKELETON_TYPES);
        RegistryHelper.mapFields(HorseColors.class, SpongeEntityConstants.HORSE_COLORS);
        RegistryHelper.mapFields(HorseVariants.class, SpongeEntityConstants.HORSE_VARIANTS);
        RegistryHelper.mapFields(HorseStyles.class, SpongeEntityConstants.HORSE_STYLES);
        RegistryHelper.mapFields(OcelotTypes.class, SpongeEntityConstants.OCELOT_TYPES);
        RegistryHelper.mapFields(RabbitTypes.class, SpongeEntityConstants.RABBIT_TYPES);
    }

    private void setBiomeTypes() {
        BiomeGenBase[] biomeArray = BiomeGenBase.getBiomeGenArray();
        for (BiomeGenBase biome : biomeArray) {
            if (biome != null) {
                this.biomeTypes.add((BiomeType) biome);
            }
        }

        this.biomeTypeMappings.put("OCEAN", (BiomeType) BiomeGenBase.ocean);
        this.biomeTypeMappings.put("PLAINS", (BiomeType) BiomeGenBase.plains);
        this.biomeTypeMappings.put("DESERT", (BiomeType) BiomeGenBase.desert);
        this.biomeTypeMappings.put("EXTREME_HILLS", (BiomeType) BiomeGenBase.extremeHills);
        this.biomeTypeMappings.put("FOREST", (BiomeType) BiomeGenBase.forest);
        this.biomeTypeMappings.put("TAIGA", (BiomeType) BiomeGenBase.taiga);
        this.biomeTypeMappings.put("SWAMPLAND", (BiomeType) BiomeGenBase.swampland);
        this.biomeTypeMappings.put("RIVER", (BiomeType) BiomeGenBase.river);
        this.biomeTypeMappings.put("HELL", (BiomeType) BiomeGenBase.hell);
        this.biomeTypeMappings.put("SKY", (BiomeType) BiomeGenBase.sky);
        this.biomeTypeMappings.put("FROZEN_OCEAN", (BiomeType) BiomeGenBase.frozenOcean);
        this.biomeTypeMappings.put("FROZEN_RIVER", (BiomeType) BiomeGenBase.frozenRiver);
        this.biomeTypeMappings.put("ICE_PLAINS", (BiomeType) BiomeGenBase.icePlains);
        this.biomeTypeMappings.put("ICE_MOUNTAINS", (BiomeType) BiomeGenBase.iceMountains);
        this.biomeTypeMappings.put("MUSHROOM_ISLAND", (BiomeType) BiomeGenBase.mushroomIsland);
        this.biomeTypeMappings.put("MUSHROOM_ISLAND_SHORE", (BiomeType) BiomeGenBase.mushroomIslandShore);
        this.biomeTypeMappings.put("BEACH", (BiomeType) BiomeGenBase.beach);
        this.biomeTypeMappings.put("DESERT_HILLS", (BiomeType) BiomeGenBase.desertHills);
        this.biomeTypeMappings.put("FOREST_HILLS", (BiomeType) BiomeGenBase.forestHills);
        this.biomeTypeMappings.put("TAIGA_HILLS", (BiomeType) BiomeGenBase.taigaHills);
        this.biomeTypeMappings.put("EXTREME_HILLS_EDGE", (BiomeType) BiomeGenBase.extremeHillsEdge);
        this.biomeTypeMappings.put("JUNGLE", (BiomeType) BiomeGenBase.jungle);
        this.biomeTypeMappings.put("JUNGLE_HILLS", (BiomeType) BiomeGenBase.jungleHills);
        this.biomeTypeMappings.put("JUNGLE_EDGE", (BiomeType) BiomeGenBase.jungleEdge);
        this.biomeTypeMappings.put("DEEP_OCEAN", (BiomeType) BiomeGenBase.deepOcean);
        this.biomeTypeMappings.put("STONE_BEACH", (BiomeType) BiomeGenBase.stoneBeach);
        this.biomeTypeMappings.put("COLD_BEACH", (BiomeType) BiomeGenBase.coldBeach);
        this.biomeTypeMappings.put("BIRCH_FOREST", (BiomeType) BiomeGenBase.birchForest);
        this.biomeTypeMappings.put("BIRCH_FOREST_HILLS", (BiomeType) BiomeGenBase.birchForestHills);
        this.biomeTypeMappings.put("ROOFED_FOREST", (BiomeType) BiomeGenBase.roofedForest);
        this.biomeTypeMappings.put("COLD_TAIGA", (BiomeType) BiomeGenBase.coldTaiga);
        this.biomeTypeMappings.put("COLD_TAIGA_HILLS", (BiomeType) BiomeGenBase.coldTaigaHills);
        this.biomeTypeMappings.put("MEGA_TAIGA", (BiomeType) BiomeGenBase.megaTaiga);
        this.biomeTypeMappings.put("MEGA_TAIGA_HILLS", (BiomeType) BiomeGenBase.megaTaigaHills);
        this.biomeTypeMappings.put("EXTREME_HILLS_PLUS", (BiomeType) BiomeGenBase.extremeHillsPlus);
        this.biomeTypeMappings.put("SAVANNA", (BiomeType) BiomeGenBase.savanna);
        this.biomeTypeMappings.put("SAVANNA_PLATEAU", (BiomeType) BiomeGenBase.savannaPlateau);
        this.biomeTypeMappings.put("MESA", (BiomeType) BiomeGenBase.mesa);
        this.biomeTypeMappings.put("MESA_PLATEAU_FOREST", (BiomeType) BiomeGenBase.mesaPlateau_F);
        this.biomeTypeMappings.put("MESA_PLATEAU", (BiomeType) BiomeGenBase.mesaPlateau);
        this.biomeTypeMappings.put("SUNFLOWER_PLAINS", (BiomeType) biomeArray[BiomeGenBase.plains.biomeID + 128]);
        this.biomeTypeMappings.put("DESERT_MOUNTAINS", (BiomeType) biomeArray[BiomeGenBase.desert.biomeID + 128]);
        this.biomeTypeMappings.put("FLOWER_FOREST", (BiomeType) biomeArray[BiomeGenBase.forest.biomeID + 128]);
        this.biomeTypeMappings.put("TAIGA_MOUNTAINS", (BiomeType) biomeArray[BiomeGenBase.taiga.biomeID + 128]);
        this.biomeTypeMappings.put("SWAMPLAND_MOUNTAINS", (BiomeType) biomeArray[BiomeGenBase.swampland.biomeID + 128]);
        this.biomeTypeMappings.put("ICE_PLAINS_SPIKES", (BiomeType) biomeArray[BiomeGenBase.icePlains.biomeID + 128]);
        this.biomeTypeMappings.put("JUNGLE_MOUNTAINS", (BiomeType) biomeArray[BiomeGenBase.jungle.biomeID + 128]);
        this.biomeTypeMappings.put("JUNGLE_EDGE_MOUNTAINS", (BiomeType) biomeArray[BiomeGenBase.jungleEdge.biomeID + 128]);
        this.biomeTypeMappings.put("COLD_TAIGA_MOUNTAINS", (BiomeType) biomeArray[BiomeGenBase.coldTaiga.biomeID + 128]);
        this.biomeTypeMappings.put("SAVANNA_MOUNTAINS", (BiomeType) biomeArray[BiomeGenBase.savanna.biomeID + 128]);
        this.biomeTypeMappings.put("SAVANNA_PLATEAU_MOUNTAINS", (BiomeType) biomeArray[BiomeGenBase.savannaPlateau.biomeID + 128]);
        this.biomeTypeMappings.put("MESA_BRYCE", (BiomeType) biomeArray[BiomeGenBase.mesa.biomeID + 128]);
        this.biomeTypeMappings.put("MESA_PLATEAU_FOREST_MOUNTAINS", (BiomeType) biomeArray[BiomeGenBase.mesaPlateau_F.biomeID + 128]);
        this.biomeTypeMappings.put("MESA_PLATEAU_MOUNTAINS", (BiomeType) biomeArray[BiomeGenBase.mesaPlateau.biomeID + 128]);
        this.biomeTypeMappings.put("BIRCH_FOREST_MOUNTAINS", (BiomeType) biomeArray[BiomeGenBase.birchForest.biomeID + 128]);
        this.biomeTypeMappings.put("BIRCH_FOREST_HILLS_MOUNTAINS", (BiomeType) biomeArray[BiomeGenBase.birchForestHills.biomeID + 128]);
        this.biomeTypeMappings.put("ROOFED_FOREST_MOUNTAINS", (BiomeType) biomeArray[BiomeGenBase.roofedForest.biomeID + 128]);
        this.biomeTypeMappings.put("MEGA_SPRUCE_TAIGA", (BiomeType) biomeArray[BiomeGenBase.megaTaiga.biomeID + 128]);
        this.biomeTypeMappings.put("EXTREME_HILLS_MOUNTAINS", (BiomeType) biomeArray[BiomeGenBase.extremeHills.biomeID + 128]);
        this.biomeTypeMappings.put("EXTREME_HILLS_PLUS_MOUNTAINS", (BiomeType) biomeArray[BiomeGenBase.extremeHillsPlus.biomeID + 128]);
        this.biomeTypeMappings.put("MEGA_SPRUCE_TAIGA_HILLS", (BiomeType) biomeArray[BiomeGenBase.megaTaigaHills.biomeID + 128]);

        RegistryHelper.mapFields(BiomeTypes.class, this.biomeTypeMappings);
    }

    private void setCareersAndProfessions() {
        try {
            Professions.class.getDeclaredField("FARMER").set(null, new SpongeProfession(0, "farmer"));
            Careers.class.getDeclaredField("FARMER").set(null, new SpongeCareer(0, "farmer", Professions.FARMER));
            Careers.class.getDeclaredField("FISHERMAN").set(null, new SpongeCareer(1, "fisherman", Professions.FARMER));
            Careers.class.getDeclaredField("SHEPHERD").set(null, new SpongeCareer(2, "shepherd", Professions.FARMER));
            Careers.class.getDeclaredField("FLETCHER").set(null, new SpongeCareer(3, "fletcher", Professions.FARMER));

            Professions.class.getDeclaredField("LIBRARIAN").set(null, new SpongeProfession(1, "librarian"));
            Careers.class.getDeclaredField("LIBRARIAN").set(null, new SpongeCareer(0, "librarian", Professions.LIBRARIAN));

            Professions.class.getDeclaredField("PRIEST").set(null, new SpongeProfession(2, "priest"));
            Careers.class.getDeclaredField("CLERIC").set(null, new SpongeCareer(0, "cleric", Professions.PRIEST));

            Professions.class.getDeclaredField("BLACKSMITH").set(null, new SpongeProfession(3, "blacksmith"));
            Careers.class.getDeclaredField("ARMORER").set(null, new SpongeCareer(0, "armor", Professions.BLACKSMITH));
            Careers.class.getDeclaredField("WEAPON_SMITH").set(null, new SpongeCareer(1, "weapon", Professions.BLACKSMITH));
            Careers.class.getDeclaredField("TOOL_SMITH").set(null, new SpongeCareer(2, "tool", Professions.BLACKSMITH));

            Professions.class.getDeclaredField("BUTCHER").set(null, new SpongeProfession(4, "butcher"));
            Careers.class.getDeclaredField("BUTCHER").set(null, new SpongeCareer(0, "butcher", Professions.BUTCHER));
            Careers.class.getDeclaredField("LEATHERWORKER").set(null, new SpongeCareer(1, "leatherworker", Professions.BUTCHER));

            this.professionMappings.put(Professions.FARMER.getName(), Professions.FARMER);
            this.professionMappings.put(Professions.LIBRARIAN.getName(), Professions.LIBRARIAN);
            this.professionMappings.put(Professions.PRIEST.getName(), Professions.PRIEST);
            this.professionMappings.put(Professions.BLACKSMITH.getName(), Professions.BLACKSMITH);
            this.professionMappings.put(Professions.BUTCHER.getName(), Professions.BUTCHER);
            this.careerMappings.put(Careers.FARMER.getName(), Careers.FARMER);
            this.careerMappings.put(Careers.FISHERMAN.getName(), Careers.FISHERMAN);
            this.careerMappings.put(Careers.SHEPHERD.getName(), Careers.SHEPHERD);
            this.careerMappings.put(Careers.FLETCHER.getName(), Careers.FLETCHER);
            this.careerMappings.put(Careers.LIBRARIAN.getName(), Careers.LIBRARIAN);
            this.careerMappings.put(Careers.CLERIC.getName(), Careers.CLERIC);
            this.careerMappings.put(Careers.ARMORER.getName(), Careers.ARMORER);
            this.careerMappings.put(Careers.WEAPON_SMITH.getName(), Careers.WEAPON_SMITH);
            this.careerMappings.put(Careers.TOOL_SMITH.getName(), Careers.TOOL_SMITH);
            this.careerMappings.put(Careers.BUTCHER.getName(), Careers.BUTCHER);
            this.careerMappings.put(Careers.LEATHERWORKER.getName(), Careers.LEATHERWORKER);
            this.professionToCareerMappings.put(((SpongeEntityMeta) Professions.FARMER).type,
                    Arrays.asList(Careers.FARMER, Careers.FISHERMAN, Careers.SHEPHERD, Careers.FLETCHER));
            this.professionToCareerMappings.put(((SpongeEntityMeta) Professions.LIBRARIAN).type, Arrays.asList(Careers.LIBRARIAN));
            this.professionToCareerMappings.put(((SpongeEntityMeta) Professions.PRIEST).type, Arrays.asList(Careers.CLERIC));
            this.professionToCareerMappings
                    .put(((SpongeEntityMeta) Professions.BLACKSMITH).type, Arrays.asList(Careers.ARMORER, Careers.WEAPON_SMITH, Careers.TOOL_SMITH));
            this.professionToCareerMappings.put(((SpongeEntityMeta) Professions.BUTCHER).type, Arrays.asList(Careers.BUTCHER, Careers.LEATHERWORKER));
        } catch (Exception e) {
            e.printStackTrace();
        }
    }

    private static void addTextColor(EnumChatFormatting handle, Color color) {
        SpongeTextColor spongeColor = new SpongeTextColor(handle, color);
        textColorMappings.put(handle.name(), spongeColor);
        enumChatColor.put(handle, spongeColor);
    }

    private void setTextColors() {
        addTextColor(EnumChatFormatting.BLACK, Color.BLACK);
        addTextColor(EnumChatFormatting.DARK_BLUE, new Color(0x0000AA));
        addTextColor(EnumChatFormatting.DARK_GREEN, new Color(0x00AA00));
        addTextColor(EnumChatFormatting.DARK_AQUA, new Color(0x00AAAA));
        addTextColor(EnumChatFormatting.DARK_RED, new Color(0xAA0000));
        addTextColor(EnumChatFormatting.DARK_PURPLE, new Color(0xAA00AA));
        addTextColor(EnumChatFormatting.GOLD, new Color(0xFFAA00));
        addTextColor(EnumChatFormatting.GRAY, new Color(0xAAAAAA));
        addTextColor(EnumChatFormatting.DARK_GRAY, new Color(0x555555));
        addTextColor(EnumChatFormatting.BLUE, new Color(0x5555FF));
        addTextColor(EnumChatFormatting.GREEN, new Color(0x55FF55));
        addTextColor(EnumChatFormatting.AQUA, new Color(0x00FFFF));
        addTextColor(EnumChatFormatting.RED, new Color(0xFF5555));
        addTextColor(EnumChatFormatting.LIGHT_PURPLE, new Color(0xFF55FF));
        addTextColor(EnumChatFormatting.YELLOW, new Color(0xFFFF55));
        addTextColor(EnumChatFormatting.WHITE, Color.WHITE);

        RegistryHelper.mapFields(TextColors.class, textColorMappings);
        RegistryHelper.mapFields(ChatTypes.class, chatTypeMappings);
        RegistryHelper.mapFields(TextStyles.class, textStyleMappings);
    }

    private void setLocales() {
        RegistryHelper.mapFields(Locales.class, localeMappings);
    }

    private void setDyeColors() {
        RegistryHelper.mapFields(DyeColors.class, new Function<String, DyeColor>() {

            @Override
            public DyeColor apply(String input) {
                DyeColor dyeColor = DyeColor.class.cast(EnumDyeColor.valueOf(input));
                SpongeGameRegistry.this.dyeColorMappings.put(dyeColor.getName(), dyeColor);
                return dyeColor;
            }

        });
    }

    private void setRotations() {
        RegistryHelper.mapFields(Rotations.class, rotationMappings);
    }

    private void setWeathers() {
        RegistryHelper.mapFields(Weathers.class, new Function<String, Weather>() {

            @Override
            public Weather apply(String fieldName) {
                return new SpongeWeather();
            }
        });
    }

    private void setTextActionFactory() {
        //RegistryHelper.setFactory(TextActions.class, new SpongeTextActionFactory());
    }

    private void setTextFactory() {
        RegistryHelper.setFactory(Texts.class, new SpongeTextFactory());
    }

    private void setSelectors() {
        /*try {
            SelectorTypes.class.getDeclaredField("ALL_PLAYERS").set(null, new SpongeSelectorType("a"));
            SelectorTypes.class.getDeclaredField("ALL_ENTITIES").set(null, new SpongeSelectorType("e"));
            SelectorTypes.class.getDeclaredField("NEAREST_PLAYER").set(null, new SpongeSelectorType("p"));
            SelectorTypes.class.getDeclaredField("RANDOM_PLAYER").set(null, new SpongeSelectorType("r"));
        } catch (Exception e) {
            e.printStackTrace();
        }
        RegistryHelper.setFactory(SelectorTypes.class, new SpongeSelectorTypeFactory());
        RegistryHelper.setFactory(Selectors.class, new SpongeSelectorFactory());*/
    }

    private void setTitleFactory() {
        //RegistryHelper.setFactory(Titles.class, new SpongeTitleFactory());
    }

    private void setDimensionTypes() {
        try {
            DimensionTypes.class.getDeclaredField("NETHER").set(null, new SpongeDimensionType("NETHER", true, WorldProviderHell.class));
            DimensionTypes.class.getDeclaredField("OVERWORLD").set(null, new SpongeDimensionType("OVERWORLD", true, WorldProviderSurface.class));
            DimensionTypes.class.getDeclaredField("END").set(null, new SpongeDimensionType("END", false, WorldProviderEnd.class));
        } catch (Throwable e) {
            e.printStackTrace();
        }
    }

    private void setNotePitches() {
        RegistryHelper.mapFields(NotePitches.class, new Function<String, NotePitch>() {

            @Override
            public NotePitch apply(String input) {
                NotePitch pitch = new SpongeNotePitch((byte) SpongeGameRegistry.this.notePitchMappings.size(), input);
                SpongeGameRegistry.this.notePitchMappings.put(input, pitch);
                return pitch;
            }

        });
    }

    private void setSkullTypes() {
        RegistryHelper.mapFields(SkullTypes.class, new Function<String, SkullType>() {

            @Override
            public SkullType apply(String input) {
                SkullType skullType = new SpongeSkullType((byte) SpongeGameRegistry.this.skullTypeMappings.size(), input);
                SpongeGameRegistry.this.skullTypeMappings.put(input, skullType);
                return skullType;
            }

        });
    }

    private void setBannerPatternShapes() {
        RegistryHelper.mapFields(BannerPatternShapes.class, new Function<String, BannerPatternShape>() {

            @Override
            public BannerPatternShape apply(String input) {
                BannerPatternShape bannerPattern = BannerPatternShape.class.cast(EnumBannerPattern.valueOf(input));
                SpongeGameRegistry.this.bannerPatternShapeMappings.put(bannerPattern.getName(), bannerPattern);
                SpongeGameRegistry.this.idToBannerPatternShapeMappings.put(bannerPattern.getId(), bannerPattern);
                return bannerPattern;
            }

        });
    }

    private void setGameModes() {
        RegistryHelper.mapFields(GameModes.class, gameModeMappings);
    }

    private void setSounds() {
        final Map<String, String> soundMappings = Maps.newHashMap();
        soundMappings.put("AMBIENCE_CAVE", "ambient.cave.cave");
        soundMappings.put("AMBIENCE_RAIN", "ambient.weather.rain");
        soundMappings.put("AMBIENCE_THUNDER", "ambient.weather.thunder");
        soundMappings.put("ANVIL_BREAK", "random.anvil_break");
        soundMappings.put("ANVIL_LAND", "random.anvil_land");
        soundMappings.put("ANVIL_USE", "random.anvil_use");
        soundMappings.put("ARROW_HIT", "random.bowhit");
        soundMappings.put("BURP", "random.burp");
        soundMappings.put("CHEST_CLOSE", "random.chestclosed");
        soundMappings.put("CHEST_OPEN", "random.chestopen");
        soundMappings.put("CLICK", "random.click");
        soundMappings.put("DOOR_CLOSE", "random.door_close");
        soundMappings.put("DOOR_OPEN", "random.door_open");
        soundMappings.put("DRINK", "random.drink");
        soundMappings.put("EAT", "random.eat");
        soundMappings.put("EXPLODE", "random.explode");
        soundMappings.put("FALL_BIG", "game.player.hurt.fall.big");
        soundMappings.put("FALL_SMALL", "game.player.hurt.fall.small");
        soundMappings.put("FIRE", "fire.fire");
        soundMappings.put("FIRE_IGNITE", "fire.ignite");
        soundMappings.put("FIZZ", "random.fizz");
        soundMappings.put("FUSE", "game.tnt.primed");
        soundMappings.put("GLASS", "dig.glass");
        soundMappings.put("HURT_FLESH", "game.player.hurt");
        soundMappings.put("ITEM_BREAK", "random.break");
        soundMappings.put("ITEM_PICKUP", "random.pop");
        soundMappings.put("LAVA", "liquid.lava");
        soundMappings.put("LAVA_POP", "liquid.lavapop");
        soundMappings.put("LEVEL_UP", "random.levelup");
        soundMappings.put("MINECART_BASE", "minecart.base");
        soundMappings.put("MINECART_INSIDE", "minecart.inside");
        soundMappings.put("NOTE_BASS", "note.bass");
        soundMappings.put("NOTE_PIANO", "note.harp");
        soundMappings.put("NOTE_BASS_DRUM", "note.bd");
        soundMappings.put("NOTE_STICKS", "note.hat");
        soundMappings.put("NOTE_BASS_GUITAR", "note.bassattack");
        soundMappings.put("NOTE_SNARE_DRUM", "note.snare");
        soundMappings.put("NOTE_PLING", "note.pling");
        soundMappings.put("ORB_PICKUP", "random.orb");
        soundMappings.put("PISTON_EXTEND", "tile.piston.out");
        soundMappings.put("PISTON_RETRACT", "tile.piston.in");
        soundMappings.put("PORTAL", "portal.portal");
        soundMappings.put("PORTAL_TRAVEL", "portal.travel");
        soundMappings.put("PORTAL_TRIGGER", "portal.trigger");
        soundMappings.put("SHOOT_ARROW", "random.bow");
        soundMappings.put("SPLASH", "random.splash");
        soundMappings.put("SPLASH2", "game.player.swim.splash");
        soundMappings.put("STEP_GRASS", "step.grass");
        soundMappings.put("STEP_GRAVEL", "step.gravel");
        soundMappings.put("STEP_LADDER", "step.ladder");
        soundMappings.put("STEP_SAND", "step.sand");
        soundMappings.put("STEP_SNOW", "step.snow");
        soundMappings.put("STEP_STONE", "step.stone");
        soundMappings.put("STEP_WOOD", "step.wood");
        soundMappings.put("STEP_WOOL", "step.cloth");
        soundMappings.put("SWIM", "game.player.swim");
        soundMappings.put("WATER", "liquid.water");
        soundMappings.put("WOOD_CLICK", "random.wood_click");
        soundMappings.put("BAT_DEATH", "mob.bat.death");
        soundMappings.put("BAT_HURT", "mob.bat.hurt");
        soundMappings.put("BAT_IDLE", "mob.bat.idle");
        soundMappings.put("BAT_LOOP", "mob.bat.loop");
        soundMappings.put("BAT_TAKEOFF", "mob.bat.takeoff");
        soundMappings.put("BLAZE_BREATH", "mob.blaze.breathe");
        soundMappings.put("BLAZE_DEATH", "mob.blaze.death");
        soundMappings.put("BLAZE_HIT", "mob.blaze.hit");
        soundMappings.put("CAT_HISS", "mob.cat.hiss");
        soundMappings.put("CAT_HIT", "mob.cat.hitt");
        soundMappings.put("CAT_MEOW", "mob.cat.meow");
        soundMappings.put("CAT_PURR", "mob.cat.purr");
        soundMappings.put("CAT_PURREOW", "mob.cat.purreow");
        soundMappings.put("CHICKEN_IDLE", "mob.chicken.say");
        soundMappings.put("CHICKEN_HURT", "mob.chicken.hurt");
        soundMappings.put("CHICKEN_EGG_POP", "mob.chicken.plop");
        soundMappings.put("CHICKEN_WALK", "mob.chicken.step");
        soundMappings.put("COW_IDLE", "mob.cow.say");
        soundMappings.put("COW_HURT", "mob.cow.hurt");
        soundMappings.put("COW_WALK", "mob.cow.step");
        soundMappings.put("CREEPER_HISS", "creeper.primed");
        soundMappings.put("CREEPER_DEATH", "mob.creeper.death");
        soundMappings.put("ENDERDRAGON_DEATH", "mob.enderdragon.end");
        soundMappings.put("ENDERDRAGON_GROWL", "mob.enderdragon.growl");
        soundMappings.put("ENDERDRAGON_HIT", "mob.enderdragon.hit");
        soundMappings.put("ENDERDRAGON_WINGS", "mob.enderdragon.wings");
        soundMappings.put("ENDERMAN_DEATH", "mob.endermen.death");
        soundMappings.put("ENDERMAN_HIT", "mob.endermen.hit");
        soundMappings.put("ENDERMAN_IDLE", "mob.endermen.idle");
        soundMappings.put("ENDERMAN_TELEPORT", "mob.endermen.portal");
        soundMappings.put("ENDERMAN_SCREAM", "mob.endermen.scream");
        soundMappings.put("ENDERMAN_STARE", "mob.endermen.stare");
        soundMappings.put("GHAST_SCREAM", "mob.ghast.scream");
        soundMappings.put("GHAST_SCREAM2", "mob.ghast.affectionate_scream");
        soundMappings.put("GHAST_CHARGE", "mob.ghast.charge");
        soundMappings.put("GHAST_DEATH", "mob.ghast.death");
        soundMappings.put("GHAST_FIREBALL", "mob.ghast.fireball");
        soundMappings.put("GHAST_MOAN", "mob.ghast.moan");
        soundMappings.put("GUARDIAN_IDLE", "mob.guardian.idle");
        soundMappings.put("GUARDIAN_ELDER_IDLE", "mob.guardian.elder.idle");
        soundMappings.put("GUARDIAN_LAND_IDLE", "mob.guardian.land.idle");
        soundMappings.put("GUARDIAN_HIT", "mob.guardian.hit");
        soundMappings.put("GUARDIAN_ELDER_HIT", "mob.guardian.elder.hit");
        soundMappings.put("GUARDIAN_LAND_HIT", "mob.guardian.land.hit");
        soundMappings.put("GUARDIAN_DEATH", "mob.guardian.death");
        soundMappings.put("GUARDIAN_ELDER_DEATH", "mob.guardian.elder.death");
        soundMappings.put("GUARDIAN_LAND_DEATH", "mob.guardian.land.death");
        soundMappings.put("IRONGOLEM_DEATH", "mob.irongolem.death");
        soundMappings.put("IRONGOLEM_HIT", "mob.irongolem.hit");
        soundMappings.put("IRONGOLEM_THROW", "mob.irongolem.throw");
        soundMappings.put("IRONGOLEM_WALK", "mob.irongolem.walk");
        soundMappings.put("MAGMACUBE_WALK", "mob.magmacube.big");
        soundMappings.put("MAGMACUBE_WALK2", "mob.magmacube.small");
        soundMappings.put("MAGMACUBE_JUMP", "mob.magmacube.jump");
        soundMappings.put("PIG_IDLE", "mob.pig.say");
        soundMappings.put("PIG_DEATH", "mob.pig.death");
        soundMappings.put("PIG_WALK", "mob.pig.step");
        soundMappings.put("RABBIT_IDLE", "mob.rabbit.idle");
        soundMappings.put("RABBIT_HURT", "mob.rabbit.hurt");
        soundMappings.put("RABBIT_DEATH", "mob.rabbit.death");
        soundMappings.put("SHEEP_IDLE", "mob.sheep.say");
        soundMappings.put("SHEEP_SHEAR", "mob.sheep.shear");
        soundMappings.put("SHEEP_WALK", "mob.sheep.step");
        soundMappings.put("SILVERFISH_HIT", "mob.silverfish.hit");
        soundMappings.put("SILVERFISH_KILL", "mob.silverfish.kill");
        soundMappings.put("SILVERFISH_IDLE", "mob.silverfish.say");
        soundMappings.put("SILVERFISH_WALK", "mob.silverfish.step");
        soundMappings.put("SKELETON_IDLE", "mob.skeleton.say");
        soundMappings.put("SKELETON_DEATH", "mob.skeleton.death");
        soundMappings.put("SKELETON_HURT", "mob.skeleton.hurt");
        soundMappings.put("SKELETON_WALK", "mob.skeleton.step");
        soundMappings.put("SLIME_ATTACK", "mob.slime.attack");
        soundMappings.put("SLIME_WALK", "mob.slime.small");
        soundMappings.put("SLIME_WALK2", "mob.slime.big");
        soundMappings.put("SPIDER_IDLE", "mob.spider.say");
        soundMappings.put("SPIDER_DEATH", "mob.spider.death");
        soundMappings.put("SPIDER_WALK", "mob.spider.step");
        soundMappings.put("WITHER_DEATH", "mob.wither.death");
        soundMappings.put("WITHER_HURT", "mob.wither.hurt");
        soundMappings.put("WITHER_IDLE", "mob.wither.idle");
        soundMappings.put("WITHER_SHOOT", "mob.wither.shoot");
        soundMappings.put("WITHER_SPAWN", "mob.wither.spawn");
        soundMappings.put("WOLF_BARK", "mob.wolf.bark");
        soundMappings.put("WOLF_DEATH", "mob.wolf.death");
        soundMappings.put("WOLF_GROWL", "mob.wolf.growl");
        soundMappings.put("WOLF_HOWL", "mob.wolf.howl");
        soundMappings.put("WOLF_HURT", "mob.wolf.hurt");
        soundMappings.put("WOLF_PANT", "mob.wolf.panting");
        soundMappings.put("WOLF_SHAKE", "mob.wolf.shake");
        soundMappings.put("WOLF_WALK", "mob.wolf.step");
        soundMappings.put("WOLF_WHINE", "mob.wolf.whine");
        soundMappings.put("ZOMBIE_METAL", "mob.zombie.metal");
        soundMappings.put("ZOMBIE_WOOD", "mob.zombie.wood");
        soundMappings.put("ZOMBIE_WOODBREAK", "mob.zombie.woodbreak");
        soundMappings.put("ZOMBIE_IDLE", "mob.zombie.say");
        soundMappings.put("ZOMBIE_DEATH", "mob.zombie.death");
        soundMappings.put("ZOMBIE_HURT", "mob.zombie.hurt");
        soundMappings.put("ZOMBIE_INFECT", "mob.zombie.infect");
        soundMappings.put("ZOMBIE_UNFECT", "mob.zombie.unfect");
        soundMappings.put("ZOMBIE_REMEDY", "mob.zombie.remedy");
        soundMappings.put("ZOMBIE_WALK", "mob.zombie.step");
        soundMappings.put("ZOMBIE_PIG_IDLE", "mob.zombiepig.zpig");
        soundMappings.put("ZOMBIE_PIG_ANGRY", "mob.zombiepig.zpigangry");
        soundMappings.put("ZOMBIE_PIG_DEATH", "mob.zombiepig.zpigdeath");
        soundMappings.put("ZOMBIE_PIG_HURT", "mob.zombiepig.zpighurt");
        soundMappings.put("DIG_WOOL", "dig.cloth");
        soundMappings.put("DIG_GRASS", "dig.grass");
        soundMappings.put("DIG_GRAVEL", "dig.gravel");
        soundMappings.put("DIG_SAND", "dig.sand");
        soundMappings.put("DIG_SNOW", "dig.snow");
        soundMappings.put("DIG_STONE", "dig.stone");
        soundMappings.put("DIG_WOOD", "dig.wood");
        soundMappings.put("FIREWORK_BLAST", "fireworks.blast");
        soundMappings.put("FIREWORK_BLAST2", "fireworks.blast_far");
        soundMappings.put("FIREWORK_LARGE_BLAST", "fireworks.largeBlast");
        soundMappings.put("FIREWORK_LARGE_BLAST2", "fireworks.largeBlast_far");
        soundMappings.put("FIREWORK_TWINKLE", "fireworks.twinkle");
        soundMappings.put("FIREWORK_TWINKLE2", "fireworks.twinkle_far");
        soundMappings.put("FIREWORK_LAUNCH", "fireworks.launch");
        soundMappings.put("SUCCESSFUL_HIT", "random.successful_hit");
        soundMappings.put("HORSE_ANGRY", "mob.horse.angry");
        soundMappings.put("HORSE_ARMOR", "mob.horse.armor");
        soundMappings.put("HORSE_BREATHE", "mob.horse.breathe");
        soundMappings.put("HORSE_DEATH", "mob.horse.death");
        soundMappings.put("HORSE_GALLOP", "mob.horse.gallop");
        soundMappings.put("HORSE_HIT", "mob.horse.hit");
        soundMappings.put("HORSE_IDLE", "mob.horse.idle");
        soundMappings.put("HORSE_JUMP", "mob.horse.jump");
        soundMappings.put("HORSE_LAND", "mob.horse.land");
        soundMappings.put("HORSE_SADDLE", "mob.horse.leather");
        soundMappings.put("HORSE_SOFT", "mob.horse.soft");
        soundMappings.put("HORSE_WOOD", "mob.horse.wood");
        soundMappings.put("DONKEY_ANGRY", "mob.horse.donkey.angry");
        soundMappings.put("DONKEY_DEATH", "mob.horse.donkey.death");
        soundMappings.put("DONKEY_HIT", "mob.horse.donkey.hit");
        soundMappings.put("DONKEY_IDLE", "mob.horse.donkey.idle");
        soundMappings.put("HORSE_SKELETON_DEATH", "mob.horse.skeleton.death");
        soundMappings.put("HORSE_SKELETON_HIT", "mob.horse.skeleton.hit");
        soundMappings.put("HORSE_SKELETON_IDLE", "mob.horse.skeleton.idle");
        soundMappings.put("HORSE_ZOMBIE_DEATH", "mob.horse.zombie.death");
        soundMappings.put("HORSE_ZOMBIE_HIT", "mob.horse.zombie.hit");
        soundMappings.put("HORSE_ZOMBIE_IDLE", "mob.horse.zombie.idle");
        soundMappings.put("VILLAGER_DEATH", "mob.villager.death");
        soundMappings.put("VILLAGER_HAGGLE", "mob.villager.haggle");
        soundMappings.put("VILLAGER_HIT", "mob.villager.hit");
        soundMappings.put("VILLAGER_IDLE", "mob.villager.idle");
        soundMappings.put("VILLAGER_NO", "mob.villager.no");
        soundMappings.put("VILLAGER_YES", "mob.villager.yes");

        RegistryHelper.mapFields(SoundTypes.class, new Function<String, SoundType>() {

            @Override
            public SoundType apply(String fieldName) {
                String soundName = soundMappings.get(fieldName);
                SoundType sound = new SpongeSound(soundName);
                SpongeGameRegistry.this.soundNames.put(soundName, sound);
                return sound;
            }
        });
    }

    public void init() {
        setDimensionTypes();
        setEnchantments();
        setArts();
        setCareersAndProfessions();
        setTextColors();
        setDyeColors();
        setRotations();
        setWeathers();
        setTextActionFactory();
        setTextFactory();
        setLocales();
        setSelectors();
        setTitleFactory();
        setParticles();
        setSkullTypes();
        setNotePitches();
        setBannerPatternShapes();
        setGameModes();
        setSounds();
    }

    public void postInit() {
        setBlockTypes();
        setItemTypes();
        setPotionTypes();
        setEntityTypes();
        setBiomeTypes();
    }
}<|MERGE_RESOLUTION|>--- conflicted
+++ resolved
@@ -165,10 +165,7 @@
 import java.util.ArrayList;
 import java.util.Arrays;
 import java.util.Collection;
-<<<<<<< HEAD
 import java.util.Collections;
-=======
->>>>>>> c5225b97
 import java.util.Iterator;
 import java.util.List;
 import java.util.Locale;
@@ -743,7 +740,6 @@
     }
 
     @Override
-<<<<<<< HEAD
     public Optional<TextColor> getTextColor(String name) {
         return Optional.fromNullable(textColorMappings.get(name));
     }
@@ -811,7 +807,8 @@
     @Override
     public Optional<Translation> getTranslationById(String id) {
         return Optional.<Translation>of(new SpongeTranslation(id));
-=======
+    }
+
     public Collection<Difficulty> getDifficulties() {
         throw new UnsupportedOperationException(); // TODO
     }
@@ -819,7 +816,6 @@
     @Override
     public Optional<Difficulty> getDifficulty(String name) {
         throw new UnsupportedOperationException(); // TODO
->>>>>>> c5225b97
     }
 
     public void registerEnvironment(DimensionType env) {
